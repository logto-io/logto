--- conflicted
+++ resolved
@@ -65,14 +65,9 @@
   "dependencies": {
     "@logto/connector-kit": "^1.0.0-beta.13",
     "@logto/core-kit": "^1.0.0-beta.13",
-<<<<<<< HEAD
     "@logto/language-kit": "^1.0.0-beta.16",
-    "@logto/phrases": "^1.0.0-beta.9",
-    "@logto/phrases-ui": "^1.0.0-beta.9",
-=======
     "@logto/phrases": "^1.0.0-beta.10",
     "@logto/phrases-ui": "^1.0.0-beta.10",
->>>>>>> 6146230a
     "zod": "^3.18.0"
   }
 }
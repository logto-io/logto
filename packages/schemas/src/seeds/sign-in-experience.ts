--- conflicted
+++ resolved
@@ -1,18 +1,13 @@
 import { generateDarkColor } from '@logto/core-kit';
 
-<<<<<<< HEAD
-import { CreateSignInExperience, SignInMode } from '../db-entries';
+import type { CreateSignInExperience } from '../db-entries';
+import { SignInMode } from '../db-entries';
 import {
   BrandingStyle,
   SignInIdentifier,
   SignInMethodState,
   SignUpIdentifier,
 } from '../foundations';
-=======
-import type { CreateSignInExperience } from '../db-entries';
-import { SignInMode } from '../db-entries';
-import { BrandingStyle, SignInMethodState } from '../foundations';
->>>>>>> 380d2e5a
 
 const defaultPrimaryColor = '#6139F6';
 

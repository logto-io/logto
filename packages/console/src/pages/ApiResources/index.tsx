import { Resource } from '@logto/schemas';
import { conditional } from '@silverhand/essentials/lib/utilities/conditional.js';
import React, { useState } from 'react';
import { useTranslation } from 'react-i18next';
import Modal from 'react-modal';
import { useNavigate } from 'react-router-dom';
import useSWR from 'swr';

import Button from '@/components/Button';
import Card from '@/components/Card';
import CardTitle from '@/components/CardTitle';
import CopyToClipboard from '@/components/CopyToClipboard';
import ImagePlaceholder from '@/components/ImagePlaceholder';
import ItemPreview from '@/components/ItemPreview';
import * as modalStyles from '@/scss/modal.module.scss';
import { RequestError } from '@/swr';

import CreateForm from './components/CreateForm';
import * as styles from './index.module.scss';

const buildDetailsLink = (id: string) => `/api-resources/${id}`;

const ApiResources = () => {
  const [isCreateFormOpen, setIsCreateFormOpen] = useState(false);
  const { t } = useTranslation(undefined, { keyPrefix: 'admin_console' });
  const { data, error, mutate } = useSWR<Resource[], RequestError>('/api/resources');
  const isLoading = !data && !error;
  const navigate = useNavigate();

  return (
    <Card>
      <div className={styles.headline}>
        <CardTitle title="api_resources.title" subtitle="api_resources.subtitle" />
        <Button
          title="admin_console.api_resources.create"
          type="primary"
          onClick={() => {
            setIsCreateFormOpen(true);
          }}
        />
        <Modal
          isOpen={isCreateFormOpen}
          className={modalStyles.content}
          overlayClassName={modalStyles.overlay}
        >
          <CreateForm
            onClose={(createdApiResource) => {
              setIsCreateFormOpen(false);

              if (createdApiResource) {
                void mutate(conditional(data && [...data, createdApiResource]));
                navigate(buildDetailsLink(createdApiResource.id));
              }
            }}
          />
        </Modal>
      </div>
      <table className={styles.table}>
        <thead>
          <tr>
            <th className={styles.apiResourceName}>{t('api_resources.api_name')}</th>
            <th>{t('api_resources.api_identifier')}</th>
          </tr>
        </thead>
        <tbody>
          {error && (
            <tr>
              <td colSpan={2}>error occurred: {error.metadata.code}</td>
            </tr>
          )}
          {isLoading && (
            <tr>
              <td colSpan={2}>loading</td>
            </tr>
          )}
          {data?.map(({ id, name, indicator }) => (
<<<<<<< HEAD
            <tr
              key={id}
              className={styles.clickable}
              onClick={() => {
                navigate(buildDetailsLink(id));
              }}
            >
              <td>
                <ItemPreview title={name} icon={<ImagePlaceholder />} to={buildDetailsLink(id)} />
=======
            <tr key={id} className={styles.clickable}>
              <td className={styles.apiResourceName}>
                <ItemPreview title={name} icon={<ImagePlaceholder />} to={`/api-resources/${id}`} />
>>>>>>> 6ca03413
              </td>
              <td>
                <CopyToClipboard value={indicator} />
              </td>
            </tr>
          ))}
        </tbody>
      </table>
    </Card>
  );
};

export default ApiResources;<|MERGE_RESOLUTION|>--- conflicted
+++ resolved
@@ -74,7 +74,6 @@
             </tr>
           )}
           {data?.map(({ id, name, indicator }) => (
-<<<<<<< HEAD
             <tr
               key={id}
               className={styles.clickable}
@@ -84,11 +83,6 @@
             >
               <td>
                 <ItemPreview title={name} icon={<ImagePlaceholder />} to={buildDetailsLink(id)} />
-=======
-            <tr key={id} className={styles.clickable}>
-              <td className={styles.apiResourceName}>
-                <ItemPreview title={name} icon={<ImagePlaceholder />} to={`/api-resources/${id}`} />
->>>>>>> 6ca03413
               </td>
               <td>
                 <CopyToClipboard value={indicator} />

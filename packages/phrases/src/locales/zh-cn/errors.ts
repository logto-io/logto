const errors = {
  auth: {
    authorization_header_missing: '缺少权限标题',
    authorization_token_type_not_supported: '权限类型不支持',
    unauthorized: '未经授权。请检查凭据及其范围。',
    forbidden: '禁止访问。请检查用户 role 与权限。',
    expected_role_not_found: '未找到期望的 role。请检查用户 role 与权限。',
    jwt_sub_missing: 'JWT 缺失 `sub`',
  },
  guard: {
    invalid_input: '请求中 {{type}} 无效',
    invalid_pagination: '分页参数无效',
  },
  oidc: {
    aborted: '用户终止了交互。',
    invalid_scope: '不支持的 scope: {{scopes}}',
    invalid_scope_plural: '不支持的 scope: {{scopes}}',
    invalid_token: 'Token 无效',
    invalid_client_metadata: '无效的客户端元数据',
    insufficient_scope: '请求 token 缺少权限: {{scopes}}',
    invalid_request: '请求无效',
    invalid_grant: '授权请求无效',
    invalid_redirect_uri: '无效返回链接, 该 redirect_uri 未被此应用注册。',
    access_denied: '拒绝访问',
    invalid_target: '请求资源无效',
    unsupported_grant_type: '不支持的 grant_type',
    unsupported_response_mode: '不支持的 response_mode',
    unsupported_response_type: '不支持的 response_type',
    provider_error: 'OIDC 内部错误: {{message}}',
  },
  user: {
    username_exists_register: '用户名已被注册',
    email_exists_register: '邮箱地址已被注册',
    phone_exists_register: '手机号码已被注册',
    invalid_email: '邮箱地址不正确',
    invalid_phone: '手机号码不正确',
    username_not_exists: '用户名尚未注册',
    email_not_exists: '邮箱地址尚未注册',
    phone_not_exists: '手机号码尚未注册',
    identity_not_exists: '该社交帐号尚未注册',
    identity_exists: '该社交帐号已被注册',
    invalid_role_names: '角色名称（{{roleNames}}）无效',
    cannot_delete_self: '你无法删除自己',
    same_password: '新设置的密码不可与当前密码相同',
  },
  password: {
    unsupported_encryption_method: '不支持的加密方法 {{name}}',
    pepper_not_found: '密码 pepper 未找到。请检查 core 的环境变量。',
  },
  session: {
    not_found: '未找到会话。请返回并重新登录。',
    invalid_credentials: '用户名或密码错误，请检查你的输入。',
    invalid_sign_in_method: '当前登录方式不可用',
    invalid_connector_id: '找不到 ID 为 {{connectorId}} 的可用连接器。',
    insufficient_info: '登录信息缺失，请检查你的输入。',
    connector_id_mismatch: '传入的连接器 ID 与 session 中保存的记录不一致',
    connector_session_not_found: '无法找到连接器登录信息，请尝试重新登录。',
    forgot_password_session_not_found: '无法找到忘记密码验证信息，请尝试重新验证。',
    forgot_password_verification_expired: '忘记密码验证已过期，请尝试重新验证。',
    unauthorized: '请先登录',
    unsupported_prompt_name: '不支持的 prompt name',
  },
  connector: {
    general: '连接器发生未知错误{{errorDescription}}',
    not_found: '找不到可用的 {{type}} 类型的连接器',
    not_enabled: '连接器尚未启用',
    invalid_metadata: '连接器 metadata 参数错误',
    invalid_config_guard: '连接器配置 guard 错误',
    unexpected_type: '连接器类型错误',
    insufficient_request_parameters: '请求参数缺失',
    invalid_request_parameters: '请求参数错误',
    invalid_config: '连接器配置错误',
    invalid_response: '连接器错误响应',
    template_not_found: '无法从连接器配置中找到对应的模板',
    not_implemented: '方法 {{method}} 尚未实现',
    social_invalid_access_token: '当前连接器的 access_token 无效',
    invalid_auth_code: '当前连接器的授权码无效',
    social_invalid_id_token: '当前连接器的 id_token 无效',
    authorization_failed: '用户授权流程失败',
    social_auth_code_invalid: '无法获取 access_token，请检查授权 code 是否有效',
    more_than_one_sms: '同时存在超过 1 个短信连接器',
    more_than_one_email: '同时存在超过 1 个邮件连接器',
    db_connector_type_mismatch: '数据库中存在一个类型不匹配的连接。',
  },
  passcode: {
    phone_email_empty: '手机号与邮箱地址均为空',
    not_found: '验证码不存在，请先请求发送验证码',
    phone_mismatch: '手机号码不匹配，请尝试请求新的验证码。',
    email_mismatch: '邮箱地址不匹配，请尝试请求新的验证码。',
    code_mismatch: '验证码不正确',
    expired: '验证码已过期，请尝试请求新的验证码。',
    exceed_max_try: '超过最大验证次数，请尝试请求新的验证码。',
  },
  sign_in_experiences: {
    empty_content_url_of_terms_of_use: '你启用了“使用条款”，请添加使用条款 URL。',
    empty_logo: '请输入 logo URL',
    empty_slogan: '你选择了 App logo + 标语的布局。请输入你的标语。',
    empty_social_connectors: '你启用了社交登录的方式。请至少选择一个社交连接器。',
    enabled_connector_not_found: '未找到已启用的 {{type}} 连接器',
    not_one_and_only_one_primary_sign_in_method: '主要的登录方式必须有且仅有一个，请检查你的输入。',
<<<<<<< HEAD
    username_requires_password: 'Must enable set a password for username sign up identifier.', // UNTRANSLATED
    passwordless_requires_verify: 'Must enable verify for email/phone sign up identifier.', // UNTRANSLATED
    miss_sign_up_identifier_in_sign_in: 'Sign in methods must contain the sign up identifier.', // UNTRANSLATED
    password_sign_in_must_be_enabled:
      'Password sign in must be enabled when set a password is required in sign up.', // UNTRANSLATED
    code_sign_in_must_be_enabled:
      'Verification code sign in must be enabled when set a password is not required in sign up.', // UNTRANSLATED
=======
    unsupported_default_language: '{{language}}无法选择为默认语言。',
>>>>>>> c492058a
  },
  localization: {
    cannot_delete_default_language: '你已设置{{languageTag}}为你的默认语言，你无法删除默认语言。',
    invalid_translation_structure: '无效的数据格式，请检查你的输入并重试。',
  },
  swagger: {
    invalid_zod_type: '无效的 Zod 类型，请检查路由 guard 配置。',
    not_supported_zod_type_for_params: '请求参数不支持的 Zod 类型，请检查路由 guard 配置。',
  },
  entity: {
    create_failed: '创建 {{name}} 失败',
    not_exists: '该 {{name}} 不存在',
    not_exists_with_id: 'ID 为 `{{id}}` 的 {{name}} 不存在',
    not_found: '该资源不存在',
  },
};

export default errors;<|MERGE_RESOLUTION|>--- conflicted
+++ resolved
@@ -98,7 +98,6 @@
     empty_social_connectors: '你启用了社交登录的方式。请至少选择一个社交连接器。',
     enabled_connector_not_found: '未找到已启用的 {{type}} 连接器',
     not_one_and_only_one_primary_sign_in_method: '主要的登录方式必须有且仅有一个，请检查你的输入。',
-<<<<<<< HEAD
     username_requires_password: 'Must enable set a password for username sign up identifier.', // UNTRANSLATED
     passwordless_requires_verify: 'Must enable verify for email/phone sign up identifier.', // UNTRANSLATED
     miss_sign_up_identifier_in_sign_in: 'Sign in methods must contain the sign up identifier.', // UNTRANSLATED
@@ -106,9 +105,7 @@
       'Password sign in must be enabled when set a password is required in sign up.', // UNTRANSLATED
     code_sign_in_must_be_enabled:
       'Verification code sign in must be enabled when set a password is not required in sign up.', // UNTRANSLATED
-=======
     unsupported_default_language: '{{language}}无法选择为默认语言。',
->>>>>>> c492058a
   },
   localization: {
     cannot_delete_default_language: '你已设置{{languageTag}}为你的默认语言，你无法删除默认语言。',

--- conflicted
+++ resolved
@@ -21,15 +21,9 @@
   return { success: true };
 };
 
-<<<<<<< HEAD
 export const verifyForgotPasswordSmsPasscode = async (phone: string, code: string) =>
   api
     .post('/api/session/passwordless/sms/verify', {
-=======
-export const verifyForgotPasswordSmsPasscode = async (phone: string, code: string) => {
-  await api
-    .post(`${forgotPasswordApiPrefix}/sms/verify-passcode`, {
->>>>>>> 5e34f683
       json: {
         phone,
         code,
@@ -37,9 +31,6 @@
       },
     })
     .json<Response>();
-
-  return { success: true };
-};
 
 export const sendForgotPasswordEmailPasscode = async (email: string) => {
   await api
@@ -54,15 +45,9 @@
   return { success: true };
 };
 
-<<<<<<< HEAD
 export const verifyForgotPasswordEmailPasscode = async (email: string, code: string) =>
   api
     .post('/api/session/passwordless/email/verify', {
-=======
-export const verifyForgotPasswordEmailPasscode = async (email: string, code: string) => {
-  await api
-    .post(`${forgotPasswordApiPrefix}/email/verify-passcode`, {
->>>>>>> 5e34f683
       json: {
         email,
         code,
@@ -70,9 +55,6 @@
       },
     })
     .json<Response>();
-
-  return { success: true };
-};
 
 export const resetPassword = async (password: string) => {
   await api

import { LRUCache } from 'lru-cache';

import { redisCache } from '#src/caches/index.js';
import { EnvSet } from '#src/env-set/index.js';
import { consoleLog } from '#src/utils/console.js';

import Tenant from './Tenant.js';

export class TenantPool {
  protected cache = new LRUCache<string, Promise<Tenant>>({
    max: EnvSet.values.tenantPoolSize,
    dispose: async (entry) => {
      const tenant = await entry;
      void tenant.dispose();
    },
  });

  async get(tenantId: string): Promise<Tenant> {
    const tenant = this.cache.get(tenantId);

    if (tenant) {
      return tenant;
    }

<<<<<<< HEAD
    consoleLog.info('Init tenant:', tenantId);
    const newTenant = Tenant.create(tenantId);
=======
    console.log('Init tenant:', tenantId);
    const newTenant = Tenant.create(tenantId, redisCache);
>>>>>>> 8107f775
    this.cache.set(tenantId, newTenant);

    return newTenant;
  }

  async endAll(): Promise<void> {
    await Promise.all(
      this.cache.dump().map(async ([, entry]) => {
        const tenant = await entry.value;

        return tenant.envSet.end();
      })
    );
  }
}

export const tenantPool = new TenantPool();

export * from './utils.js';<|MERGE_RESOLUTION|>--- conflicted
+++ resolved
@@ -22,13 +22,8 @@
       return tenant;
     }
 
-<<<<<<< HEAD
     consoleLog.info('Init tenant:', tenantId);
-    const newTenant = Tenant.create(tenantId);
-=======
-    console.log('Init tenant:', tenantId);
     const newTenant = Tenant.create(tenantId, redisCache);
->>>>>>> 8107f775
     this.cache.set(tenantId, newTenant);
 
     return newTenant;

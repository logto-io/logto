/* eslint-disable max-lines */
import type { EmailConnector, SmsConnector } from '@logto/connector-kit';
import { ConnectorPlatform, MessageTypes } from '@logto/connector-kit';
import { ConnectorType } from '@logto/schemas';
import { any } from 'zod';

import {
  mockMetadata,
  mockMetadata0,
  mockMetadata1,
  mockMetadata2,
  mockMetadata3,
  mockConnector,
  mockConnectorFactory,
  mockLogtoConnectorList,
  mockLogtoConnector,
} from '#src/__mocks__/index.js';
import { defaultConnectorMethods } from '#src/connectors/consts.js';
import type { LogtoConnector } from '#src/connectors/types.js';
import RequestError from '#src/errors/RequestError/index.js';
import { mockEsm, mockEsmWithActual, pickDefault } from '#src/test-utils/mock.js';
import assertThat from '#src/utils/assert-that.js';

const { jest } = import.meta;

mockEsm('#src/lib/connector.js', () => ({
  checkSocialConnectorTargetAndPlatformUniqueness: jest.fn(),
}));

const { removeUnavailableSocialConnectorTargets } = mockEsm(
  '#src/lib/sign-in-experience/index.js',
  () => ({
    removeUnavailableSocialConnectorTargets: jest.fn(),
  })
);

const {
  findConnectorById,
  countConnectorByConnectorId,
  deleteConnectorById,
  deleteConnectorByIds,
} = await mockEsmWithActual('#src/queries/connector.js', () => ({
  findConnectorById: jest.fn(),
  countConnectorByConnectorId: jest.fn(),
  deleteConnectorById: jest.fn(),
  deleteConnectorByIds: jest.fn(),
  insertConnector: jest.fn(async (body: unknown) => body),
}));

// eslint-disable-next-line @typescript-eslint/ban-types
const getLogtoConnectors = jest.fn<Promise<LogtoConnector[]>, []>();
const { loadConnectorFactories } = mockEsm('#src/connectors/index.js', () => ({
  loadConnectorFactories: jest.fn(),
  getLogtoConnectors,
  getLogtoConnectorById: async (connectorId: string) => {
    const connectors = await getLogtoConnectors();
    const connector = connectors.find(({ dbEntry }) => dbEntry.id === connectorId);
    assertThat(
      connector,
      new RequestError({
        code: 'entity.not_found',
        connectorId,
        status: 404,
      })
    );

    return connector;
  },
}));

const { createRequester } = await import('#src/utils/test-utils.js');
const connectorRoutes = await pickDefault(import('./connector.js'));

describe('connector route', () => {
  const connectorRequest = createRequester({ authedRoutes: connectorRoutes });

  describe('GET /connectors', () => {
    afterEach(() => {
      jest.clearAllMocks();
    });

    it('throws if more than one email connector exists', async () => {
      getLogtoConnectors.mockResolvedValueOnce(mockLogtoConnectorList);
      const response = await connectorRequest.get('/connectors').send({});
      expect(response).toHaveProperty('statusCode', 400);
    });

    it('throws if more than one SMS connector exists', async () => {
      getLogtoConnectors.mockResolvedValueOnce(
        mockLogtoConnectorList.filter((connector) => connector.type !== ConnectorType.Email)
      );
      const response = await connectorRequest.get('/connectors').send({});
      expect(response).toHaveProperty('statusCode', 400);
    });

    it('shows all connectors', async () => {
      getLogtoConnectors.mockResolvedValueOnce(
        mockLogtoConnectorList.filter((connector) => connector.type === ConnectorType.Social)
      );
      const response = await connectorRequest.get('/connectors').send({});
      expect(response).toHaveProperty('statusCode', 200);
    });
  });

  describe('GET /connector-factories', () => {
    it('show all connector factories', async () => {
      loadConnectorFactories.mockResolvedValueOnce([
        { ...mockConnectorFactory, metadata: mockMetadata0, type: ConnectorType.Sms },
        { ...mockConnectorFactory, metadata: mockMetadata1, type: ConnectorType.Social },
        { ...mockConnectorFactory, metadata: mockMetadata2, type: ConnectorType.Email },
        { ...mockConnectorFactory, metadata: mockMetadata3, type: ConnectorType.Social },
      ]);
      const response = await connectorRequest.get('/connector-factories').send({});
      expect(response.body).toMatchObject([
        { ...mockMetadata0, type: ConnectorType.Sms },
        { ...mockMetadata1, type: ConnectorType.Social },
        { ...mockMetadata2, type: ConnectorType.Email },
        { ...mockMetadata3, type: ConnectorType.Social },
      ]);
      expect(response).toHaveProperty('statusCode', 200);
    });
  });

  describe('GET /connectors/:id', () => {
    afterEach(() => {
      jest.clearAllMocks();
    });

    it('throws when connector can not be found by given connectorId (locally)', async () => {
      getLogtoConnectors.mockResolvedValueOnce(mockLogtoConnectorList.slice(2));
      const response = await connectorRequest.get('/connectors/findConnector').send({});
      expect(response).toHaveProperty('statusCode', 404);
    });

    it('throws when connector can not be found by given connectorId (remotely)', async () => {
      getLogtoConnectors.mockResolvedValueOnce([]);
      const response = await connectorRequest.get('/connectors/id0').send({});
      expect(response).toHaveProperty('statusCode', 404);
    });

    it('shows found connector information', async () => {
      getLogtoConnectors.mockResolvedValueOnce(mockLogtoConnectorList);
      const response = await connectorRequest.get('/connectors/id0').send({});
      expect(response).toHaveProperty('statusCode', 200);
    });
  });

  describe('POST /connectors', () => {
    afterEach(() => {
      jest.clearAllMocks();
    });

    it('should post a new connector record', async () => {
      loadConnectorFactories.mockResolvedValueOnce([
        {
          ...mockConnectorFactory,
          metadata: { ...mockConnectorFactory.metadata, id: 'connectorId' },
        },
      ]);
<<<<<<< HEAD
      countConnectorByConnectorId.mockResolvedValueOnce({ count: 0 });
=======
      mockedCountConnectorByConnectorId.mockResolvedValueOnce({ count: 0 });
      getLogtoConnectorsPlaceHolder.mockResolvedValueOnce([
        {
          dbEntry: { ...mockConnector, connectorId: 'id0' },
          metadata: { ...mockMetadata, id: 'id0' },
          type: ConnectorType.Sms,
          ...mockLogtoConnector,
        },
      ]);
>>>>>>> d65e25a1
      const response = await connectorRequest.post('/connectors').send({
        connectorId: 'connectorId',
        config: { cliend_id: 'client_id', client_secret: 'client_secret' },
      });
      expect(response.body).toMatchObject(
        expect.objectContaining({
          connectorId: 'connectorId',
          config: {
            cliend_id: 'client_id',
            client_secret: 'client_secret',
          },
        })
      );
      expect(response).toHaveProperty('statusCode', 200);
    });

    it('throws when connector factory not found', async () => {
      loadConnectorFactories.mockResolvedValueOnce([
        {
          ...mockConnectorFactory,
          metadata: { ...mockConnectorFactory.metadata, id: 'connectorId' },
        },
      ]);
      countConnectorByConnectorId.mockResolvedValueOnce({ count: 0 });
      const response = await connectorRequest.post('/connectors').send({
        connectorId: 'id0',
        config: { cliend_id: 'client_id', client_secret: 'client_secret' },
      });
      expect(response).toHaveProperty('statusCode', 422);
    });

    it('should post a new record when add more than 1 instance with connector factory', async () => {
      loadConnectorFactories.mockResolvedValueOnce([
        {
          ...mockConnectorFactory,
          metadata: {
            ...mockMetadata,
            id: 'id0',
            isStandard: true,
            platform: ConnectorPlatform.Universal,
          },
        },
      ]);
<<<<<<< HEAD
      countConnectorByConnectorId.mockResolvedValueOnce({ count: 1 });
=======
      mockedCountConnectorByConnectorId.mockResolvedValueOnce({ count: 1 });
      getLogtoConnectorsPlaceHolder.mockResolvedValueOnce([
        {
          dbEntry: { ...mockConnector, connectorId: 'id0' },
          metadata: { ...mockMetadata, id: 'id0', platform: ConnectorPlatform.Universal },
          type: ConnectorType.Social,
          ...mockLogtoConnector,
        },
      ]);
>>>>>>> d65e25a1
      const response = await connectorRequest.post('/connectors').send({
        connectorId: 'id0',
        config: { cliend_id: 'client_id', client_secret: 'client_secret' },
        metadata: { target: 'new_target' },
      });
      expect(response.body).toMatchObject(
        expect.objectContaining({
          connectorId: 'id0',
          config: {
            cliend_id: 'client_id',
            client_secret: 'client_secret',
          },
          metadata: { target: 'new_target' },
        })
      );
      expect(response).toHaveProperty('statusCode', 200);
    });

    it('throws when add more than 1 instance with non-connector factory', async () => {
      loadConnectorFactories.mockResolvedValueOnce([
        {
          ...mockConnectorFactory,
          metadata: { ...mockConnectorFactory.metadata, id: 'id0' },
        },
      ]);
      countConnectorByConnectorId.mockResolvedValueOnce({ count: 1 });
      const response = await connectorRequest.post('/connectors').send({
        connectorId: 'id0',
        config: { cliend_id: 'client_id', client_secret: 'client_secret' },
      });
      expect(response).toHaveProperty('statusCode', 422);
    });

    it('should add a new record and delete old records with same connector type when add passwordless connectors', async () => {
      loadConnectorFactories.mockResolvedValueOnce([
        {
          ...mockConnectorFactory,
          type: ConnectorType.Sms,
          metadata: { ...mockConnectorFactory.metadata, id: 'id0', isStandard: true },
        },
      ]);
      getLogtoConnectors.mockResolvedValueOnce([
        {
          dbEntry: { ...mockConnector, connectorId: 'id0' },
          metadata: { ...mockMetadata, id: 'id0' },
          type: ConnectorType.Sms,
          ...mockLogtoConnector,
        },
      ]);
      const response = await connectorRequest.post('/connectors').send({
        connectorId: 'id0',
        config: { cliend_id: 'client_id', client_secret: 'client_secret' },
        metadata: { target: 'target', name: { en: '' }, logo: '', logoDark: null },
      });
      expect(response).toHaveProperty('statusCode', 200);
      expect(response.body).toMatchObject(
        expect.objectContaining({
          connectorId: 'id0',
          config: {
            cliend_id: 'client_id',
            client_secret: 'client_secret',
          },
          metadata: { target: 'target' },
        })
      );
      expect(deleteConnectorByIds).toHaveBeenCalledWith(['id']);
    });

<<<<<<< HEAD
    it('throws when add more than 1 social connector instance with same target and platform', async () => {
      loadConnectorFactories.mockResolvedValueOnce([
=======
    it('throws when add more than 1 social connector instance with same target and platform (add from standard connector)', async () => {
      loadConnectorFactoriesPlaceHolder.mockResolvedValueOnce([
>>>>>>> d65e25a1
        {
          ...mockConnectorFactory,
          metadata: {
            ...mockConnectorFactory.metadata,
            id: 'id0',
            platform: ConnectorPlatform.Universal,
            isStandard: true,
          },
        },
      ]);
      countConnectorByConnectorId.mockResolvedValueOnce({ count: 0 });
      getLogtoConnectors.mockResolvedValueOnce([
        {
          dbEntry: { ...mockConnector, connectorId: 'id0', metadata: { target: 'target' } },
          metadata: {
            ...mockMetadata,
            id: 'id0',
            target: 'target',
            platform: ConnectorPlatform.Universal,
          },
          type: ConnectorType.Social,
          ...mockLogtoConnector,
        },
      ]);
      const response = await connectorRequest.post('/connectors').send({
        connectorId: 'id0',
        metadata: { target: 'target' },
      });
      expect(response).toHaveProperty('statusCode', 422);
    });

    it('throws when add more than 1 social connector instance with same target and platform (add social connector)', async () => {
      loadConnectorFactoriesPlaceHolder.mockResolvedValueOnce([
        {
          ...mockConnectorFactory,
          metadata: {
            ...mockConnectorFactory.metadata,
            id: 'id0',
            platform: ConnectorPlatform.Universal,
            target: 'target',
            isStandard: true,
          },
        },
      ]);
      mockedCountConnectorByConnectorId.mockResolvedValueOnce({ count: 0 });
      getLogtoConnectorsPlaceHolder.mockResolvedValueOnce([
        {
          dbEntry: { ...mockConnector, connectorId: 'id0', metadata: { target: 'target' } },
          metadata: {
            ...mockMetadata,
            id: 'id0',
            target: 'target',
            platform: ConnectorPlatform.Universal,
          },
          type: ConnectorType.Social,
          ...mockLogtoConnector,
        },
      ]);
      const response = await connectorRequest.post('/connectors').send({
        connectorId: 'id0',
      });
      expect(response).toHaveProperty('statusCode', 422);
    });
  });

  describe('POST /connectors/:id/test', () => {
    afterEach(() => {
      jest.clearAllMocks();
    });

    it('should get SMS connector and send test message', async () => {
      const mockedMetadata = {
        ...mockMetadata,
      };
      const sendMessage = jest.fn();
      const mockedSmsConnector: LogtoConnector<SmsConnector> = {
        dbEntry: mockConnector,
        metadata: mockedMetadata,
        type: ConnectorType.Sms,
        configGuard: any(),
        ...defaultConnectorMethods,
        sendMessage,
      };
      getLogtoConnectors.mockResolvedValueOnce([mockedSmsConnector]);
      const response = await connectorRequest
        .post('/connectors/id/test')
        .send({ phone: '12345678901', config: { test: 123 } });
      expect(sendMessage).toHaveBeenCalledTimes(1);
      expect(sendMessage).toHaveBeenCalledWith(
        {
          to: '12345678901',
          type: MessageTypes.Test,
          payload: {
            code: '123456',
          },
        },
        { test: 123 }
      );
      expect(response).toHaveProperty('statusCode', 204);
    });

    it('should get email connector and send test message', async () => {
      const sendMessage = jest.fn();
      const mockedEmailConnector: LogtoConnector<EmailConnector> = {
        dbEntry: mockConnector,
        metadata: mockMetadata,
        type: ConnectorType.Email,
        configGuard: any(),
        ...defaultConnectorMethods,
        sendMessage,
      };
      getLogtoConnectors.mockResolvedValueOnce([mockedEmailConnector]);
      const response = await connectorRequest
        .post('/connectors/id/test')
        .send({ email: 'test@email.com', config: { test: 123 } });
      expect(sendMessage).toHaveBeenCalledTimes(1);
      expect(sendMessage).toHaveBeenCalledWith(
        {
          to: 'test@email.com',
          type: MessageTypes.Test,
          payload: {
            code: 'email-test',
          },
        },
        { test: 123 }
      );
      expect(response).toHaveProperty('statusCode', 204);
    });

    it('should throw when neither phone nor email is provided', async () => {
      const response = await connectorRequest.post('/connectors/id/test').send({});
      expect(response).toHaveProperty('statusCode', 400);
    });

    it('should throw when sms connector is not found', async () => {
      getLogtoConnectors.mockResolvedValueOnce([]);
      const response = await connectorRequest
        .post('/connectors/id/test')
        .send({ phone: '12345678901' });
      expect(response).toHaveProperty('statusCode', 400);
    });

    it('should throw when email connector is not found', async () => {
      getLogtoConnectors.mockResolvedValueOnce([]);
      const response = await connectorRequest
        .post('/connectors/id/test')
        .send({ email: 'test@email.com' });
      expect(response).toHaveProperty('statusCode', 400);
    });
  });

  describe('DELETE /connectors/:id', () => {
    beforeEach(() => {
      jest.resetAllMocks();
    });

    afterEach(() => {
      jest.clearAllMocks();
    });

    it('delete connector instance and remove unavailable social connector targets', async () => {
      findConnectorById.mockResolvedValueOnce(mockConnector);
      loadConnectorFactories.mockResolvedValueOnce([mockConnectorFactory]);
      await connectorRequest.delete('/connectors/id').send({});
      expect(deleteConnectorById).toHaveBeenCalledTimes(1);
      expect(removeUnavailableSocialConnectorTargets).toHaveBeenCalledTimes(1);
    });

    it('delete connector instance (connector factory is not social type)', async () => {
      findConnectorById.mockResolvedValueOnce(mockConnector);
      loadConnectorFactories.mockResolvedValueOnce([
        { ...mockConnectorFactory, type: ConnectorType.Sms },
      ]);
      await connectorRequest.delete('/connectors/id').send({});
      expect(deleteConnectorById).toHaveBeenCalledTimes(1);
      expect(removeUnavailableSocialConnectorTargets).toHaveBeenCalledTimes(0);
    });

    it('delete connector instance (connector factory is not found)', async () => {
      findConnectorById.mockResolvedValueOnce(mockConnector);
      loadConnectorFactories.mockResolvedValueOnce([]);
      await connectorRequest.delete('/connectors/id').send({});
      expect(deleteConnectorById).toHaveBeenCalledTimes(1);
      expect(removeUnavailableSocialConnectorTargets).toHaveBeenCalledTimes(0);
    });

    it('throws when connector not exists with `id`', async () => {
      // eslint-disable-next-line unicorn/no-useless-undefined
      findConnectorById.mockResolvedValueOnce(undefined);
      const response = await connectorRequest.delete('/connectors/id').send({});
      expect(response).toHaveProperty('statusCode', 500);
    });
  });
});
/* eslint-enable max-lines */<|MERGE_RESOLUTION|>--- conflicted
+++ resolved
@@ -157,11 +157,8 @@
           metadata: { ...mockConnectorFactory.metadata, id: 'connectorId' },
         },
       ]);
-<<<<<<< HEAD
       countConnectorByConnectorId.mockResolvedValueOnce({ count: 0 });
-=======
-      mockedCountConnectorByConnectorId.mockResolvedValueOnce({ count: 0 });
-      getLogtoConnectorsPlaceHolder.mockResolvedValueOnce([
+      getLogtoConnectors.mockResolvedValueOnce([
         {
           dbEntry: { ...mockConnector, connectorId: 'id0' },
           metadata: { ...mockMetadata, id: 'id0' },
@@ -169,7 +166,6 @@
           ...mockLogtoConnector,
         },
       ]);
->>>>>>> d65e25a1
       const response = await connectorRequest.post('/connectors').send({
         connectorId: 'connectorId',
         config: { cliend_id: 'client_id', client_secret: 'client_secret' },
@@ -213,11 +209,8 @@
           },
         },
       ]);
-<<<<<<< HEAD
       countConnectorByConnectorId.mockResolvedValueOnce({ count: 1 });
-=======
-      mockedCountConnectorByConnectorId.mockResolvedValueOnce({ count: 1 });
-      getLogtoConnectorsPlaceHolder.mockResolvedValueOnce([
+      getLogtoConnectors.mockResolvedValueOnce([
         {
           dbEntry: { ...mockConnector, connectorId: 'id0' },
           metadata: { ...mockMetadata, id: 'id0', platform: ConnectorPlatform.Universal },
@@ -225,7 +218,6 @@
           ...mockLogtoConnector,
         },
       ]);
->>>>>>> d65e25a1
       const response = await connectorRequest.post('/connectors').send({
         connectorId: 'id0',
         config: { cliend_id: 'client_id', client_secret: 'client_secret' },
@@ -294,13 +286,8 @@
       expect(deleteConnectorByIds).toHaveBeenCalledWith(['id']);
     });
 
-<<<<<<< HEAD
-    it('throws when add more than 1 social connector instance with same target and platform', async () => {
-      loadConnectorFactories.mockResolvedValueOnce([
-=======
     it('throws when add more than 1 social connector instance with same target and platform (add from standard connector)', async () => {
-      loadConnectorFactoriesPlaceHolder.mockResolvedValueOnce([
->>>>>>> d65e25a1
+      loadConnectorFactories.mockResolvedValueOnce([
         {
           ...mockConnectorFactory,
           metadata: {
@@ -333,7 +320,7 @@
     });
 
     it('throws when add more than 1 social connector instance with same target and platform (add social connector)', async () => {
-      loadConnectorFactoriesPlaceHolder.mockResolvedValueOnce([
+      loadConnectorFactories.mockResolvedValueOnce([
         {
           ...mockConnectorFactory,
           metadata: {
@@ -345,8 +332,8 @@
           },
         },
       ]);
-      mockedCountConnectorByConnectorId.mockResolvedValueOnce({ count: 0 });
-      getLogtoConnectorsPlaceHolder.mockResolvedValueOnce([
+      countConnectorByConnectorId.mockResolvedValueOnce({ count: 0 });
+      getLogtoConnectors.mockResolvedValueOnce([
         {
           dbEntry: { ...mockConnector, connectorId: 'id0', metadata: { target: 'target' } },
           metadata: {

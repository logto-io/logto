import { isBuiltInLanguageTag } from '@logto/phrases-ui';
import { adminTenantId } from '@logto/schemas';
import { conditionalArray } from '@silverhand/essentials';
import { z } from 'zod';

import { EnvSet, getTenantEndpoint } from '#src/env-set/index.js';
import RequestError from '#src/errors/RequestError/index.js';
import detectLanguage from '#src/i18n/detect-language.js';
import { guardFullSignInExperience } from '#src/libraries/sign-in-experience/types.js';
import koaGuard from '#src/middleware/koa-guard.js';

import type { AnonymousRouter, RouterInitArgs } from './types.js';

export default function wellKnownRoutes<T extends AnonymousRouter>(
  ...[router, { libraries, queries, id: tenantId }]: RouterInitArgs<T>
) {
  const {
    signInExperiences: { getFullSignInExperience },
    phrases: { getPhrases },
  } = libraries;
  const {
    customPhrases: { findAllCustomLanguageTags },
    signInExperiences: { findDefaultSignInExperience },
  } = queries;

  if (tenantId === adminTenantId) {
    router.get('/.well-known/endpoints/:tenantId', async (ctx, next) => {
      if (!ctx.params.tenantId) {
        throw new RequestError('request.invalid_input');
      }

      ctx.body = {
        user: getTenantEndpoint(ctx.params.tenantId, EnvSet.values),
      };

      return next();
    });
  }

  router.get(
    '/.well-known/sign-in-exp',
    koaGuard({ response: guardFullSignInExperience, status: 200 }),
    async (ctx, next) => {
<<<<<<< HEAD
      if (noCache(ctx.request)) {
        wellKnownCache.invalidate(tenantId, ['sie', 'sie-full']);
      }

=======
>>>>>>> 8107f775
      ctx.body = await getFullSignInExperience();

      return next();
    }
  );

  router.get(
    '/.well-known/phrases',
    koaGuard({
      query: z.object({
        lng: z.string().optional(),
      }),
      response: z.record(z.string().or(z.record(z.unknown()))),
      status: 200,
    }),
    async (ctx, next) => {
      const {
        query: { lng },
      } = ctx.guard;

      const {
        languageInfo: { autoDetect, fallbackLanguage },
      } = await findDefaultSignInExperience();

      const acceptableLanguages = conditionalArray<string | string[]>(
        lng,
        autoDetect && detectLanguage(ctx),
        fallbackLanguage
      );
      const customLanguages = await findAllCustomLanguageTags();
      const language =
        acceptableLanguages.find(
          (tag) => isBuiltInLanguageTag(tag) || customLanguages.includes(tag)
        ) ?? 'en';

      ctx.set('Content-Language', language);
      ctx.body = await getPhrases(language);

      return next();
    }
  );
}<|MERGE_RESOLUTION|>--- conflicted
+++ resolved
@@ -41,13 +41,6 @@
     '/.well-known/sign-in-exp',
     koaGuard({ response: guardFullSignInExperience, status: 200 }),
     async (ctx, next) => {
-<<<<<<< HEAD
-      if (noCache(ctx.request)) {
-        wellKnownCache.invalidate(tenantId, ['sie', 'sie-full']);
-      }
-
-=======
->>>>>>> 8107f775
       ctx.body = await getFullSignInExperience();
 
       return next();

import { passwordRegEx } from '@logto/core-kit';
import { argon2Verify } from 'hash-wasm';
import { Provider } from 'oidc-provider';
import { z } from 'zod';

import RequestError from '@/errors/RequestError';
import { encryptUserPassword } from '@/lib/user';
import koaGuard from '@/middleware/koa-guard';
<<<<<<< HEAD
import { findDefaultSignInExperience } from '@/queries/sign-in-experience';
import {
  findUserByEmail,
  findUserById,
  findUserByPhone,
  hasUserWithEmail,
  hasUserWithPhone,
  updateUserById,
} from '@/queries/user';
=======
import { findUserById, updateUserById } from '@/queries/user';
>>>>>>> 2e03d18c
import assertThat from '@/utils/assert-that';

import { AnonymousRouter } from '../types';
import { forgotPasswordSessionResultGuard } from './types';
import {
  clearVerificationResult,
  getRoutePrefix,
  getVerificationStorageFromInteraction,
  checkValidateExpiration,
} from './utils';

export const forgotPasswordRoute = getRoutePrefix('forgot-password');

export default function forgotPasswordRoutes<T extends AnonymousRouter>(
  router: T,
  provider: Provider
) {
  router.post(
    `${forgotPasswordRoute}/reset`,
    koaGuard({ body: z.object({ password: z.string().regex(passwordRegEx) }) }),
    async (ctx, next) => {
<<<<<<< HEAD
      const signInExperience = await findDefaultSignInExperience();
      assertThat(
        signInExperience.forgotPassword,
        new RequestError({ code: 'session.forgot_password_not_enabled', status: 422 })
      );

      const { result } = await provider.interactionDetails(ctx.req, ctx.res);
=======
>>>>>>> 2e03d18c
      const { password } = ctx.guard.body;

      const verificationStorage = await getVerificationStorageFromInteraction(
        ctx,
        provider,
        forgotPasswordSessionResultGuard
      );

      const type = 'ForgotPasswordReset';
      ctx.log(type, verificationStorage);

      const { userId, expiresAt } = verificationStorage;

      checkValidateExpiration(expiresAt);

      const { passwordEncrypted: oldPasswordEncrypted } = await findUserById(userId);

      assertThat(
        !oldPasswordEncrypted ||
          (oldPasswordEncrypted && !(await argon2Verify({ password, hash: oldPasswordEncrypted }))),
        new RequestError({ code: 'user.same_password', status: 400 })
      );

      const { passwordEncrypted, passwordEncryptionMethod } = await encryptUserPassword(password);

      ctx.log(type, { userId });

      await updateUserById(userId, { passwordEncrypted, passwordEncryptionMethod });
      await clearVerificationResult(ctx, provider);
      ctx.status = 204;

      return next();
    }
  );
}<|MERGE_RESOLUTION|>--- conflicted
+++ resolved
@@ -6,19 +6,7 @@
 import RequestError from '@/errors/RequestError';
 import { encryptUserPassword } from '@/lib/user';
 import koaGuard from '@/middleware/koa-guard';
-<<<<<<< HEAD
-import { findDefaultSignInExperience } from '@/queries/sign-in-experience';
-import {
-  findUserByEmail,
-  findUserById,
-  findUserByPhone,
-  hasUserWithEmail,
-  hasUserWithPhone,
-  updateUserById,
-} from '@/queries/user';
-=======
 import { findUserById, updateUserById } from '@/queries/user';
->>>>>>> 2e03d18c
 import assertThat from '@/utils/assert-that';
 
 import { AnonymousRouter } from '../types';
@@ -40,16 +28,6 @@
     `${forgotPasswordRoute}/reset`,
     koaGuard({ body: z.object({ password: z.string().regex(passwordRegEx) }) }),
     async (ctx, next) => {
-<<<<<<< HEAD
-      const signInExperience = await findDefaultSignInExperience();
-      assertThat(
-        signInExperience.forgotPassword,
-        new RequestError({ code: 'session.forgot_password_not_enabled', status: 422 })
-      );
-
-      const { result } = await provider.interactionDetails(ctx.req, ctx.res);
-=======
->>>>>>> 2e03d18c
       const { password } = ctx.guard.body;
 
       const verificationStorage = await getVerificationStorageFromInteraction(

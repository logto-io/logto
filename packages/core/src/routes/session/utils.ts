import type {
  LogPayload,
  LogType,
  PasscodeType,
  SignInExperience,
  SignInIdentifier,
  User,
} from '@logto/schemas';
import { SignUpIdentifier, logTypeGuard } from '@logto/schemas';
import type { Nullable, Truthy } from '@silverhand/essentials';
import { addSeconds, isAfter, isValid } from 'date-fns';
import type { Context } from 'koa';
import type { Provider } from 'oidc-provider';
import type { ZodType } from 'zod';
import { z } from 'zod';

import RequestError from '@/errors/RequestError';
import { assignInteractionResults } from '@/lib/session';
import { verifyUserPassword } from '@/lib/user';
import type { LogContext } from '@/middleware/koa-log';
import { findDefaultSignInExperience } from '@/queries/sign-in-experience';
import { hasUser, hasUserWithEmail, hasUserWithPhone, updateUserById } from '@/queries/user';
import assertThat from '@/utils/assert-that';

import { continueSignInTimeout, verificationTimeout } from './consts';
import type { Method, Operation, VerificationResult, VerificationStorage } from './types';
import { continueSignInStorageGuard } from './types';

export const getRoutePrefix = (
  type: 'sign-in' | 'register' | 'forgot-password',
  method?: 'passwordless' | 'password' | 'social' | 'continue'
) => {
  return ['session', type, method]
    .filter((value): value is Truthy<typeof value> => value !== undefined)
    .map((value) => '/' + value)
    .join('');
};

export const getPasswordlessRelatedLogType = (
  flow: PasscodeType,
  method: Method,
  operation?: Operation
): LogType => {
  const body = method === 'email' ? 'Email' : 'Sms';
  const suffix = operation === 'send' ? 'SendPasscode' : '';

  const result = logTypeGuard.safeParse(flow + body + suffix);
  assertThat(result.success, new RequestError('log.invalid_type'));

  return result.data;
};

export const getVerificationStorageFromInteraction = async <T = VerificationStorage>(
  ctx: Context,
  provider: Provider,
  resultGuard: ZodType<VerificationResult<T>>
): Promise<T> => {
  const { result } = await provider.interactionDetails(ctx.req, ctx.res);

  const verificationResult = resultGuard.safeParse(result);

  if (!verificationResult.success) {
    throw new RequestError(
      {
        code: 'session.verification_session_not_found',
        status: 404,
      },
      verificationResult.error
    );
  }

  return verificationResult.data.verification;
};

export const checkValidateExpiration = (expiresAt: string) => {
  const parsed = new Date(expiresAt);
  assertThat(
    isValid(parsed) && isAfter(parsed, Date.now()),
    new RequestError({ code: 'session.verification_expired', status: 401 })
  );
};

type DistributiveOmit<T, K extends keyof T> = T extends unknown ? Omit<T, K> : never;

export const assignVerificationResult = async (
  ctx: Context,
  provider: Provider,
  verificationData: DistributiveOmit<VerificationStorage, 'expiresAt'>
) => {
  const verification: VerificationStorage = {
    ...verificationData,
    expiresAt: addSeconds(Date.now(), verificationTimeout).toISOString(),
  };

  await provider.interactionResult(ctx.req, ctx.res, {
    verification,
  });
};

export const clearVerificationResult = async (ctx: Context, provider: Provider) => {
  const { result } = await provider.interactionDetails(ctx.req, ctx.res);

  const verificationGuard = z.object({ verification: z.unknown() });
  const verificationGuardResult = verificationGuard.safeParse(result);

  if (result && verificationGuardResult.success) {
    const { verification, ...rest } = result;
    await provider.interactionResult(ctx.req, ctx.res, rest);
  }
};

export const assignContinueSignInResult = async (
  ctx: Context,
  provider: Provider,
  payload: { userId: string }
) => {
  await provider.interactionResult(ctx.req, ctx.res, {
    continueSignIn: {
      ...payload,
      expiresAt: addSeconds(Date.now(), continueSignInTimeout).toISOString(),
    },
  });
};

export const getContinueSignInResult = async (
  ctx: Context,
  provider: Provider
): Promise<{ userId: string }> => {
  const { result } = await provider.interactionDetails(ctx.req, ctx.res);

  const signInResult = z
    .object({
      continueSignIn: continueSignInStorageGuard,
    })
    .safeParse(result);

  if (!signInResult.success) {
    throw new RequestError({
      code: 'session.unauthorized',
      status: 401,
    });
  }

  const { expiresAt, ...rest } = signInResult.data.continueSignIn;

  const parsed = new Date(expiresAt);
  assertThat(
    isValid(parsed) && isAfter(parsed, Date.now()),
    new RequestError({ code: 'session.unauthorized', status: 401 })
  );

  return rest;
};

/* eslint-disable complexity */
export const checkRequiredProfile = async (
  ctx: Context,
  provider: Provider,
  user: User,
  signInExperience: SignInExperience
) => {
  const { signUp } = signInExperience;
  const { passwordEncrypted, id, username, primaryEmail, primaryPhone } = user;

  // If check failed, save the sign in result, the user can continue after requirements are meet

  if (signUp.password && !passwordEncrypted) {
    await assignContinueSignInResult(ctx, provider, { userId: id });
    throw new RequestError({ code: 'user.require_password', status: 422 });
  }

  if (signUp.identifier === SignUpIdentifier.Username && !username) {
    await assignContinueSignInResult(ctx, provider, { userId: id });
    throw new RequestError({ code: 'user.require_username', status: 422 });
  }

  if (signUp.identifier === SignUpIdentifier.Email && !primaryEmail) {
    await assignContinueSignInResult(ctx, provider, { userId: id });
    throw new RequestError({ code: 'user.require_email', status: 422 });
  }

  if (signUp.identifier === SignUpIdentifier.Sms && !primaryPhone) {
    await assignContinueSignInResult(ctx, provider, { userId: id });
    throw new RequestError({ code: 'user.require_sms', status: 422 });
  }

  if (signUp.identifier === SignUpIdentifier.EmailOrSms && !primaryEmail && !primaryPhone) {
    await assignContinueSignInResult(ctx, provider, { userId: id });
    throw new RequestError({ code: 'user.require_email_or_sms', status: 422 });
  }
};

export const checkRequiredSignUpIdentifiers = async (identifiers: {
  username?: string;
  primaryEmail?: string;
  primaryPhone?: string;
}) => {
  const { username, primaryEmail, primaryPhone } = identifiers;

  const { signUp } = await findDefaultSignInExperience();

  if (signUp.identifier === SignUpIdentifier.Username && !username) {
    throw new RequestError({ code: 'user.require_username', status: 422 });
  }

  if (signUp.identifier === SignUpIdentifier.Email && !primaryEmail) {
    throw new RequestError({ code: 'user.require_email', status: 422 });
  }

  if (signUp.identifier === SignUpIdentifier.Sms && !primaryPhone) {
    throw new RequestError({ code: 'user.require_sms', status: 422 });
  }

  if (signUp.identifier === SignUpIdentifier.EmailOrSms && !primaryEmail && !primaryPhone) {
    throw new RequestError({ code: 'user.require_email_or_sms', status: 422 });
  }
};
/* eslint-enable complexity */

export const checkExistingSignUpIdentifiers = async (identifiers: {
  username?: string;
  primaryEmail?: string;
  primaryPhone?: string;
}) => {
  const { username, primaryEmail, primaryPhone } = identifiers;

  if (username && (await hasUser(username))) {
    throw new RequestError({ code: 'user.username_exists', status: 422 });
  }

  if (primaryEmail && (await hasUserWithEmail(primaryEmail))) {
    throw new RequestError({ code: 'user.email_exists', status: 422 });
  }

  if (primaryPhone && (await hasUserWithPhone(primaryPhone))) {
    throw new RequestError({ code: 'user.sms_exists', status: 422 });
  }
};

type SignInWithPasswordParameter = {
  identifier: SignInIdentifier;
  password: string;
  logType: LogType;
  logPayload: LogPayload;
  findUser: () => Promise<Nullable<User>>;
};

export const signInWithPassword = async (
  ctx: Context & LogContext,
  provider: Provider,
  { identifier, findUser, password, logType, logPayload }: SignInWithPasswordParameter
) => {
  const signInExperience = await findDefaultSignInExperience();
  assertThat(
    signInExperience.signIn.methods.some(
      (method) => method.password && method.identifier === identifier
    ),
    new RequestError({
      code: 'user.sign_in_method_not_enabled',
      status: 422,
    })
  );

  await provider.interactionDetails(ctx.req, ctx.res);
  ctx.log(logType, logPayload);

  const user = await findUser();
<<<<<<< HEAD
  const { id, isSuspended } = await verifyUserPassword(user, password);
  assertThat(!isSuspended, new RequestError({ code: 'user.suspended', status: 401 }));
=======
  const verifiedUser = await verifyUserPassword(user, password);
  const { id } = verifiedUser;
>>>>>>> b466d10d

  ctx.log(logType, { userId: id });
  await updateUserById(id, { lastSignInAt: Date.now() });
  await checkRequiredProfile(ctx, provider, verifiedUser, signInExperience);
  await assignInteractionResults(ctx, provider, { login: { accountId: id } }, true);
};<|MERGE_RESOLUTION|>--- conflicted
+++ resolved
@@ -265,13 +265,9 @@
   ctx.log(logType, logPayload);
 
   const user = await findUser();
-<<<<<<< HEAD
-  const { id, isSuspended } = await verifyUserPassword(user, password);
+  const verifiedUser = await verifyUserPassword(user, password);
+  const { id, isSuspended } = verifiedUser;
   assertThat(!isSuspended, new RequestError({ code: 'user.suspended', status: 401 }));
-=======
-  const verifiedUser = await verifyUserPassword(user, password);
-  const { id } = verifiedUser;
->>>>>>> b466d10d
 
   ctx.log(logType, { userId: id });
   await updateUserById(id, { lastSignInAt: Date.now() });

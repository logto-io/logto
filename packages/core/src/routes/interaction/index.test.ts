import { ConnectorType } from '@logto/connector-kit';
import { Event } from '@logto/schemas';

import { mockSignInExperience } from '#src/__mocks__/sign-in-experience.js';
import RequestError from '#src/errors/RequestError/index.js';
import { mockEsmWithActual } from '#src/test-utils/mock.js';
import { createMockProvider } from '#src/test-utils/oidc-provider.js';
import { createRequester } from '#src/utils/test-utils.js';

<<<<<<< HEAD
const { jest } = import.meta;
=======
import submitInteraction from './actions/submit-interaction.js';
import interactionRoutes, { verificationPrefix, interactionPrefix } from './index.js';
import type { InteractionContext } from './types/index.js';
import { getInteractionStorage } from './utils/interaction.js';
import { sendPasscodeToIdentifier } from './utils/passcode-validation.js';
import {
  verifyIdentifier,
  verifyProfile,
  validateMandatoryUserProfile,
} from './verifications/index.js';
>>>>>>> d65e25a1

// FIXME @Darcy: no more `enabled` for `connectors` table
const getLogtoConnectorByIdHelper = jest.fn(async (connectorId: string) => {
  const metadata = {
    id:
      connectorId === 'social_enabled'
        ? 'social_enabled'
        : connectorId === 'social_disabled'
        ? 'social_disabled'
        : 'others',
  };

  return {
    dbEntry: {},
    metadata,
    type: connectorId.startsWith('social') ? ConnectorType.Social : ConnectorType.Sms,
    getAuthorizationUri: jest.fn(async () => ''),
  };
});

await mockEsmWithActual('#src/connectors/index.js', () => ({
  getLogtoConnectorById: jest.fn(async (connectorId: string) => {
    const connector = await getLogtoConnectorByIdHelper(connectorId);

    if (connector.type !== ConnectorType.Social) {
      throw new RequestError({
        code: 'entity.not_found',
        status: 404,
      });
    }

    return connector;
  }),
}));

<<<<<<< HEAD
const { sendPasscodeToIdentifier } = await mockEsmWithActual(
  '#src/routes/interaction/utils/passcode-validation.js',
  () => ({
    sendPasscodeToIdentifier: jest.fn(),
  })
);

const { default: interactionRoutes, verificationPrefix } = await import('./index.js');
=======
jest.mock('./utils/passcode-validation.js', () => ({
  sendPasscodeToIdentifier: jest.fn(),
}));

jest.mock('oidc-provider', () => ({
  Provider: jest.fn(() => ({
    interactionDetails: jest.fn().mockResolvedValue({
      jti: 'jti',
      result: {},
      params: {
        client_id: 'demo_app',
      },
    }),
  })),
}));

jest.mock('#src/lib/sign-in-experience/index.js', () => ({
  getSignInExperienceForApplication: jest.fn().mockResolvedValue(mockSignInExperience),
}));

jest.mock('./verifications/index.js', () => ({
  verifyIdentifier: jest.fn(),
  verifyProfile: jest.fn(),
  validateMandatoryUserProfile: jest.fn(),
}));

jest.mock('./actions/submit-interaction.js', () =>
  jest.fn((_interaction, ctx: InteractionContext) => {
    ctx.body = { redirectUri: 'logto.io' };
  })
);

jest.mock('./utils/interaction.js', () => ({
  getInteractionStorage: jest.fn(),
}));

>>>>>>> d65e25a1
const log = jest.fn();

const koaInteractionBodyGuardSpy = jest.spyOn(
  jest.requireActual('./middleware/koa-interaction-body-guard.js'),
  'default'
);
const koaSessionSignInExperienceGuardSpy = jest.spyOn(
  jest.requireActual('./middleware/koa-session-sign-in-experience-guard.js'),
  'default'
);

describe('session -> interactionRoutes', () => {
  const sessionRequest = createRequester({
    anonymousRoutes: interactionRoutes,
    provider: createMockProvider(),
    middlewares: [
      async (ctx, next) => {
        ctx.addLogContext = jest.fn();
        ctx.log = log;

        return next();
      },
    ],
  });

  afterEach(() => {
    jest.clearAllMocks();
  });

  describe('PUT /interaction', () => {
    const path = interactionPrefix;

    it('sign-in event should call methods properly', async () => {
      const body = {
        event: Event.SignIn,
        identifier: {
          username: 'username',
          password: 'password',
        },
      };
      const response = await sessionRequest.put(path).send(body);
      expect(koaInteractionBodyGuardSpy).toBeCalled();
      expect(koaSessionSignInExperienceGuardSpy).toBeCalled();
      expect(verifyIdentifier).toBeCalled();
      expect(verifyProfile).toBeCalled();
      expect(validateMandatoryUserProfile).toBeCalled();
      expect(submitInteraction).toBeCalled();
      expect(response.status).toEqual(200);
      expect(response.body).toEqual({ redirectUri: 'logto.io' });
    });

    it('forgot password event should not call UserProfile validation', async () => {
      const body = {
        event: Event.ForgotPassword,
        identifier: {
          email: 'email@logto.io',
          passcode: 'passcode',
        },
        profile: {
          password: 'password',
        },
      };

      const response = await sessionRequest.put(path).send(body);

      expect(verifyIdentifier).toBeCalled();
      expect(verifyProfile).toBeCalled();
      expect(validateMandatoryUserProfile).not.toBeCalled();
      expect(submitInteraction).toBeCalled();
      expect(response.status).toEqual(200);
    });
  });

  describe('PATCH /interaction', () => {
    const path = interactionPrefix;
    const getInteractionStorageMock = getInteractionStorage as jest.Mock;

    afterEach(() => {
      jest.clearAllMocks();
    });

    it('sign-in event with register event interaction session in record should call methods properly', async () => {
      getInteractionStorageMock.mockResolvedValueOnce({ event: Event.Register });

      const body = {
        event: Event.SignIn,
      };

      const response = await sessionRequest.patch(path).send(body);
      expect(verifyIdentifier).toBeCalled();
      expect(verifyProfile).toBeCalled();
      expect(validateMandatoryUserProfile).toBeCalled();
      expect(submitInteraction).toBeCalled();
      expect(response.status).toEqual(200);
      expect(response.body).toEqual({ redirectUri: 'logto.io' });
    });

    it('sign-in event with forgot password event interaction session in record should reject', async () => {
      getInteractionStorageMock.mockResolvedValueOnce({ event: Event.ForgotPassword });

      const body = {
        event: Event.SignIn,
      };

      const response = await sessionRequest.patch(path).send(body);
      expect(verifyIdentifier).not.toBeCalled();
      expect(verifyProfile).not.toBeCalled();
      expect(validateMandatoryUserProfile).not.toBeCalled();
      expect(submitInteraction).not.toBeCalled();
      expect(response.status).toEqual(404);
    });

    it('Forgot event with forgot password event interaction session in record should call methods properly', async () => {
      getInteractionStorageMock.mockResolvedValueOnce({ event: Event.ForgotPassword });

      const body = {
        event: Event.ForgotPassword,
      };

      const response = await sessionRequest.patch(path).send(body);
      expect(verifyIdentifier).toBeCalled();
      expect(verifyProfile).toBeCalled();
      expect(validateMandatoryUserProfile).not.toBeCalled();
      expect(submitInteraction).toBeCalled();
      expect(response.status).toEqual(200);
      expect(response.body).toEqual({ redirectUri: 'logto.io' });
    });

    it('Forgot event with sign-in event interaction session in record should call methods properly', async () => {
      getInteractionStorageMock.mockResolvedValueOnce({ event: Event.SignIn });

      const body = {
        event: Event.ForgotPassword,
      };

      const response = await sessionRequest.patch(path).send(body);
      expect(verifyIdentifier).not.toBeCalled();
      expect(verifyProfile).not.toBeCalled();
      expect(validateMandatoryUserProfile).not.toBeCalled();
      expect(submitInteraction).not.toBeCalled();
      expect(response.status).toEqual(404);
    });
  });

  describe('POST /verification/passcode', () => {
    const path = `${verificationPrefix}/passcode`;
    it('should call send passcode properly', async () => {
      const body = {
        event: Event.SignIn,
        email: 'email@logto.io',
      };

      const response = await sessionRequest.post(path).send(body);
      expect(sendPasscodeToIdentifier).toBeCalledWith(body, 'jti', log);
      expect(response.status).toEqual(204);
    });
  });

  describe('POST /verification/social/authorization-uri', () => {
    const path = `${verificationPrefix}/social/authorization-uri`;

    it('should throw when redirectURI is invalid', async () => {
      const response = await sessionRequest.post(path).send({
        connectorId: 'social_enabled',
        state: 'state',
        redirectUri: 'logto.dev',
      });
      expect(response.statusCode).toEqual(400);
    });

    it('should return the authorization-uri properly', async () => {
      const response = await sessionRequest.post(path).send({
        connectorId: 'social_enabled',
        state: 'state',
        redirectUri: 'https://logto.dev',
      });

      expect(response.statusCode).toEqual(200);
      expect(response.body).toHaveProperty('redirectTo', '');
    });

    it('throw error when sign-in with social but miss state', async () => {
      const response = await sessionRequest.post(path).send({
        connectorId: 'social_enabled',
        redirectUri: 'https://logto.dev',
      });
      expect(response.statusCode).toEqual(400);
    });

    it('throw error when sign-in with social but miss redirectUri', async () => {
      const response = await sessionRequest.post(path).send({
        connectorId: 'social_enabled',
        state: 'state',
      });
      expect(response.statusCode).toEqual(400);
    });

    it('throw error when no social connector is found', async () => {
      const response = await sessionRequest.post(path).send({
        connectorId: 'others',
        state: 'state',
        redirectUri: 'https://logto.dev',
      });
      expect(response.statusCode).toEqual(404);
    });
  });
});<|MERGE_RESOLUTION|>--- conflicted
+++ resolved
@@ -3,24 +3,13 @@
 
 import { mockSignInExperience } from '#src/__mocks__/sign-in-experience.js';
 import RequestError from '#src/errors/RequestError/index.js';
-import { mockEsmWithActual } from '#src/test-utils/mock.js';
+import { mockEsm, mockEsmWithActual } from '#src/test-utils/mock.js';
 import { createMockProvider } from '#src/test-utils/oidc-provider.js';
 import { createRequester } from '#src/utils/test-utils.js';
 
-<<<<<<< HEAD
+import type { InteractionContext } from './types/index.js';
+
 const { jest } = import.meta;
-=======
-import submitInteraction from './actions/submit-interaction.js';
-import interactionRoutes, { verificationPrefix, interactionPrefix } from './index.js';
-import type { InteractionContext } from './types/index.js';
-import { getInteractionStorage } from './utils/interaction.js';
-import { sendPasscodeToIdentifier } from './utils/passcode-validation.js';
-import {
-  verifyIdentifier,
-  verifyProfile,
-  validateMandatoryUserProfile,
-} from './verifications/index.js';
->>>>>>> d65e25a1
 
 // FIXME @Darcy: no more `enabled` for `connectors` table
 const getLogtoConnectorByIdHelper = jest.fn(async (connectorId: string) => {
@@ -56,7 +45,6 @@
   }),
 }));
 
-<<<<<<< HEAD
 const { sendPasscodeToIdentifier } = await mockEsmWithActual(
   '#src/routes/interaction/utils/passcode-validation.js',
   () => ({
@@ -64,55 +52,49 @@
   })
 );
 
-const { default: interactionRoutes, verificationPrefix } = await import('./index.js');
-=======
-jest.mock('./utils/passcode-validation.js', () => ({
-  sendPasscodeToIdentifier: jest.fn(),
-}));
-
-jest.mock('oidc-provider', () => ({
-  Provider: jest.fn(() => ({
-    interactionDetails: jest.fn().mockResolvedValue({
-      jti: 'jti',
-      result: {},
-      params: {
-        client_id: 'demo_app',
-      },
-    }),
-  })),
-}));
-
-jest.mock('#src/lib/sign-in-experience/index.js', () => ({
+mockEsm('#src/lib/sign-in-experience/index.js', () => ({
   getSignInExperienceForApplication: jest.fn().mockResolvedValue(mockSignInExperience),
 }));
 
-jest.mock('./verifications/index.js', () => ({
-  verifyIdentifier: jest.fn(),
-  verifyProfile: jest.fn(),
-  validateMandatoryUserProfile: jest.fn(),
-}));
-
-jest.mock('./actions/submit-interaction.js', () =>
-  jest.fn((_interaction, ctx: InteractionContext) => {
-    ctx.body = { redirectUri: 'logto.io' };
+const { verifyIdentifier, verifyProfile, validateMandatoryUserProfile } = mockEsm(
+  '#src/routes/interaction/verifications/index.js',
+  () => ({
+    verifyIdentifier: jest.fn(),
+    verifyProfile: jest.fn(),
+    validateMandatoryUserProfile: jest.fn(),
   })
 );
 
-jest.mock('./utils/interaction.js', () => ({
+const { default: submitInteraction } = mockEsm(
+  '#src/routes/interaction/actions/submit-interaction.js',
+  () => ({
+    default: jest.fn((_interaction, ctx: InteractionContext) => {
+      ctx.body = { redirectUri: 'logto.io' };
+    }),
+  })
+);
+
+const { getInteractionStorage } = mockEsm('#src/routes/interaction/utils/interaction.js', () => ({
   getInteractionStorage: jest.fn(),
 }));
 
->>>>>>> d65e25a1
 const log = jest.fn();
 
-const koaInteractionBodyGuardSpy = jest.spyOn(
-  jest.requireActual('./middleware/koa-interaction-body-guard.js'),
-  'default'
-);
-const koaSessionSignInExperienceGuardSpy = jest.spyOn(
-  jest.requireActual('./middleware/koa-session-sign-in-experience-guard.js'),
-  'default'
-);
+const { default: koaInteractionBodyGuardSpy } = mockEsm(
+  '#src/routes/interaction/middleware/koa-interaction-body-guard.js',
+  () => ({ default: jest.fn() })
+);
+
+const { default: koaSessionSignInExperienceGuardSpy } = mockEsm(
+  '#src/routes/interaction/middleware/koa-session-sign-in-experience-guard.js',
+  () => ({ default: jest.fn() })
+);
+
+const {
+  default: interactionRoutes,
+  verificationPrefix,
+  interactionPrefix,
+} = await import('./index.js');
 
 describe('session -> interactionRoutes', () => {
   const sessionRequest = createRequester({
@@ -178,14 +160,13 @@
 
   describe('PATCH /interaction', () => {
     const path = interactionPrefix;
-    const getInteractionStorageMock = getInteractionStorage as jest.Mock;
 
     afterEach(() => {
       jest.clearAllMocks();
     });
 
     it('sign-in event with register event interaction session in record should call methods properly', async () => {
-      getInteractionStorageMock.mockResolvedValueOnce({ event: Event.Register });
+      getInteractionStorage.mockResolvedValueOnce({ event: Event.Register });
 
       const body = {
         event: Event.SignIn,
@@ -201,7 +182,7 @@
     });
 
     it('sign-in event with forgot password event interaction session in record should reject', async () => {
-      getInteractionStorageMock.mockResolvedValueOnce({ event: Event.ForgotPassword });
+      getInteractionStorage.mockResolvedValueOnce({ event: Event.ForgotPassword });
 
       const body = {
         event: Event.SignIn,
@@ -216,7 +197,7 @@
     });
 
     it('Forgot event with forgot password event interaction session in record should call methods properly', async () => {
-      getInteractionStorageMock.mockResolvedValueOnce({ event: Event.ForgotPassword });
+      getInteractionStorage.mockResolvedValueOnce({ event: Event.ForgotPassword });
 
       const body = {
         event: Event.ForgotPassword,
@@ -232,7 +213,7 @@
     });
 
     it('Forgot event with sign-in event interaction session in record should call methods properly', async () => {
-      getInteractionStorageMock.mockResolvedValueOnce({ event: Event.SignIn });
+      getInteractionStorage.mockResolvedValueOnce({ event: Event.SignIn });
 
       const body = {
         event: Event.ForgotPassword,
